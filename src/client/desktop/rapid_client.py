#!/usr/bin/env python
#
# Elijah: Cloudlet Infrastructure for Mobile Computing
# Copyright (C) 2011-2012 Carnegie Mellon University
#
# This program is free software; you can redistribute it and/or modify it
# under the terms of version 2 of the GNU General Public License as published
# by the Free Software Foundation.  A copy of the GNU General Public License
# should have been distributed along with this program in the file
# LICENSE.GPL.
#
# This program is distributed in the hope that it will be useful, but
# WITHOUT ANY WARRANTY; without even the implied warranty of MERCHANTABILITY
# or FITNESS FOR A PARTICULAR PURPOSE.  See the GNU General Public License
# for more details.
#

import os
import msgpack
import struct
import sys
import socket
import json
import time
from optparse import OptionParser
from threading import Thread
import cloudlet_client

<<<<<<< HEAD
application = ['moped', 'moped_random', 'face', 'mar', 'speech', 'graphics']
=======
application = ['moped', 'moped_random', 'face', 'mar', 'speech', 'speech_random', 'graphics']
>>>>>>> 6ea776af

def process_command_line(argv):
    global command_type
    global application_names

    parser = OptionParser(usage="usage: ./cloudlet_client.py [option]",\
            version="Desktop Cloudlet Client")
    parser.add_option(
            '-a', '--app', action='store', type='string', dest='application',
            help="Set base VM name")
    parser.add_option(
            '-s', '--server', action='store', type='string', dest='server_ip',
            help="Set cloudlet server's IP address")
    settings, args = parser.parse_args(argv)
    if not len(args) == 0:
        parser.error('program takes no command-line arguments; "%s" ignored.' % (args,))

    if not settings.application:
        parser.error("Need application among [%s]" % ('|'.join(application)))
    
    return settings, args


def recv_all(sock, size):
    data = ''
    while len(data) < size:
        data += sock.recv(size - len(data))
    return data


def synthesis(address, port, application):
    # connection
    start_time = time.time()
    try:
        print "Connecting to (%s, %d).." % (address, port)
        sock = socket.socket(socket.AF_INET, socket.SOCK_STREAM)
        sock.setblocking(True)
        sock.connect((address, port))
    except socket.error, msg:
        sys.stderr.write("Error, %s\n" % msg)
        sys.exit(1)

    send_end_time = {}
    recv_end_time = {}
    sender = Thread(target=send_thread, args=(sock, application, send_end_time))
    recv = Thread(target=recv_thread, args=(sock, application, recv_end_time))

    sender.start()
    recv.start()

    print "Waiting for Thread joinining"
    sender.join()
    recv.join()
    send_end = send_end_time['time']
    recv_end = recv_end_time['time']
    print "Transfer %f-%f = %f" % (send_end, start_time, (send_end-start_time))
    print "Response %f-%f = %f" % (recv_end, start_time, (recv_end-start_time))
    app_start_time = recv_end_time['app_start']
    app_end_time = recv_end_time['app_end']
    print "App End  %f-%f = %f" % (app_end_time, start_time, (app_end_time-start_time))
    print "App      %f-%f = %f" % (app_end_time, app_start_time, (app_end_time-app_start_time))


def send_thread(sock, application, time_dict):
    if application == 'moped':
        overlay_meta_path = '/home/krha/cloudlet/image/overlay/moped/overlay-meta'
    elif application == 'moped_random':
        # moped + random 100MB file
        overlay_meta_path = '/home/krha/cloudlet/image/overlay/moped_random/overlay-meta'
    elif application == 'mar':
        overlay_meta_path = '/home/krha/cloudlet/image/overlay/mar/overlay-meta'
    elif application == 'speech':
        overlay_meta_path = '/home/krha/cloudlet/image/overlay/speech/overlay-meta'
    elif application == 'speech_random':
        overlay_meta_path = '/home/krha/cloudlet/image/overlay/speech_random/overlay-meta'
    elif application == 'face':
        overlay_meta_path = '/home/krha/cloudlet/image/overlay/face/overlay-meta'
    elif application == 'graphics':
        overlay_meta_path = '/home/krha/cloudlet/image/overlay/graphics/overlay-meta'
    else:
        raise Exception("NO valid application name: %s" % application)

    # modify overlay path
    local_ip = sock.getsockname()[0]
    meta_info = msgpack.unpackb(open(overlay_meta_path, "r").read())
    for blob in meta_info['overlay_files']:
        filename = os.path.basename(blob['overlay_name'])
        url = "http://%s/overlay/%s/%s" % (local_ip, application, filename)
        blob['overlay_name'] = url

    # send header
    header = msgpack.packb(meta_info)
    sock.sendall(struct.pack("!I", len(header)))
    sock.sendall(header)
    time_dict['time'] = time.time()


def recv_thread(sock, application, time_dict):
    if application == "moped_random":
        application = "moped"
    if application == "speech_random":
        application = "speech"

    #recv
    data = sock.recv(4)
    ret_size = struct.unpack("!I", data)[0]
    ret_data = recv_all(sock, ret_size);
    json_ret = json.loads(ret_data)
    ret_value = json_ret['return']
    print ret_value
    if ret_value != "SUCCESS":
        print "Synthesis Failed"
    time_dict['time'] = time.time()

    #run application
    time_dict['app_start'] = time.time()
    cloudlet_client.run_application(application)
    time_dict['app_end'] = time.time()


def main(argv=None):
    settings, args = process_command_line(sys.argv[1:])
    if settings.server_ip:
        cloudlet_server_ip = settings.server_ip
    else:
        cloudlet_server_ip = "cloudlet.krha.kr"
    cloudlet_server_port = 8021
    synthesis(cloudlet_server_ip, cloudlet_server_port, settings.application)


if __name__ == "__main__":
    try:
        status = main()
        sys.exit(status)
    except KeyboardInterrupt:
        is_stop_thread = True
        sys.exit(1)<|MERGE_RESOLUTION|>--- conflicted
+++ resolved
@@ -26,11 +26,7 @@
 from threading import Thread
 import cloudlet_client
 
-<<<<<<< HEAD
-application = ['moped', 'moped_random', 'face', 'mar', 'speech', 'graphics']
-=======
 application = ['moped', 'moped_random', 'face', 'mar', 'speech', 'speech_random', 'graphics']
->>>>>>> 6ea776af
 
 def process_command_line(argv):
     global command_type
